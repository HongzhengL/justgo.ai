import OpenAI from "openai";
import ParameterMappingService from "./parameterMapping.js";
import ValidationService from "./validation.js";
import { travelAPI } from "../api/index.js";
import { TimeContextManager } from "./timeContextManager.js";
import { SystemMessageBuilder } from "../utils/systemMessageBuilder.js";

export class AIAgent {
    constructor() {
        this.openai = new OpenAI({
            apiKey: process.env.OPENAI_API_KEY,
        });

        this.model = process.env.OPENAI_MODEL || "gpt-4.1-mini";
        this.temperature = 0.7;
        this.maxTokens = 5000;
        this.contextWindowSize = parseInt(process.env.CONTEXT_WINDOW_SIZE) || 20;
        this.maxContextTokens = parseInt(process.env.MAX_CONTEXT_TOKENS) || 10000;

        // Initialize mapping and validation services
        this.mappingService = new ParameterMappingService();
        this.validationService = new ValidationService();

        // Initialize system message builder
        this.systemMessageBuilder = new SystemMessageBuilder(this.systemPrompt);

        // Define supported intents - easy to maintain and extend
        this.supportedIntents = {
            flight_search: {
                description: "User wants to search for flights between cities",
                requiredParams: ["departure", "destination", "outboundDate"],
                examples: ["Find flights from NYC to Paris", "Book a flight to Tokyo"],
            },
            place_search: {
                description: "User wants to find places like hotels, restaurants, activities",
                requiredParams: ["destination", "query"],
                examples: ["Find hotels in Rome", "Show me restaurants in Barcelona"],
            },
            general_question: {
                description: "General travel questions or conversations",
                requiredParams: [],
                examples: [
                    "What's the best time to visit Japan?",
                    "Tell me about travel insurance",
                ],
            },
        };

        // System prompt for travel planning assistant
        this.systemPrompt = `
            You are an intelligent travel planning assistant. Your role is to:
            1. Extract travel parameters from natural language requests
            2. Help users plan trips by understanding their preferences
            3. Provide helpful suggestions when information is incomplete
            4. Maintain a conversational and friendly tone

            When users make travel requests, extract structured parameters and determine their intent.
            Always be helpful and ask clarifying questions when needed.
        `;
    }

    generateIntentPrompt() {
        const intentDescriptions = Object.entries(this.supportedIntents)
            .map(([intent, config]) => `- ${intent}: ${config.description}`)
            .join("\n");

        const intentExamples = Object.entries(this.supportedIntents)
            .map(([intent, config]) => `${intent} examples: ${config.examples.join(", ")}`)
            .join("\n");

        return `Extract travel parameters from the user's message. Return ONLY a valid JSON object (no markdown formatting) with these fields:

            INTENT (choose one):
            ${intentDescriptions}
            
            PARAMETERS:
            - intent: one of the supported intents above
            - departure: departure city/airport IATA code (if mentioned) - REQUIRED for flights
            - destination: destination city/airport IATA code (if mentioned) - REQUIRED for flights, maps to 'arrival' in API
            - outboundDate: departure date in YYYY-MM-DD format (if mentioned) - REQUIRED for flights
            - returnDate: return date in YYYY-MM-DD format (if mentioned) - optional for round trips
            - adults: number of adult passengers (default 1 if not specified) - integer between 1-9
            - children: number of child passengers (optional) - integer between 0-8
            - travelClass: travel class preference (economy/business/first) - optional, defaults to economy
            - currency: price currency preference (optional) - defaults to USD
            - budget: budget information (if mentioned)
            - preferences: any specific preferences mentioned
            - query: for place searches, the type of place they're looking for

            EXAMPLES:
            ${intentExamples}

            Only include fields that are clearly mentioned or can be reasonably inferred.
            If the intent is unclear, default to "general_question".
            
            IMPORTANT: Return only valid JSON without any markdown code block formatting or explanatory text.
        `;
    }

    async processUserMessage(
        message,
        conversationContext = {},
        userId,
        dbContext,
        frontendTimezone = null,
    ) {
        try {
            console.log(`Processing message for user ${userId}:`, message);

            // Initialize time context manager for this conversation
            const timeContextManager = new TimeContextManager(conversationContext.conversationId);

            // Check for timezone override in user message
            const detectedTimezone = await timeContextManager.detectTimezoneFromMessage(message);
            if (detectedTimezone) {
                timeContextManager.setTimezoneOverride(detectedTimezone);
                console.log(`Detected timezone override: ${detectedTimezone}`);
            }

            // Generate current time context for AI
            const timeContext = timeContextManager.getTimeContextForAI(frontendTimezone);
            console.log(`Time context for AI: ${timeContext}`);

            // Retrieve conversation history for context
            const conversationHistory = await this.retrieveConversationContext(
                conversationContext.conversationId,
                userId,
                dbContext,
            );

            // Extract travel parameters from the message
            const parameters = await this.extractTravelParameters(
                message,
                conversationHistory,
                timeContext,
            );
            console.log("Extracted parameters:", parameters);

            // Validate the extracted intent
            if (!this.isValidIntent(parameters.intent)) {
                console.warn(
                    `Invalid intent detected: ${parameters.intent}, defaulting to general_question`,
                );
                parameters.intent = "general_question";
            }

<<<<<<< HEAD
            // Store original message in conversation context for handlers
            conversationContext.originalMessage = message;

            // Route to appropriate intent handler
            return await this.routeToIntentHandler(
                parameters.intent,
                parameters,
                message,
                conversationContext,
                conversationHistory,
                timeContext,
            );
=======
            // Determine if we have enough information to make a search
            if (this.hasCompleteSearchParameters(parameters)) {
                // We have enough info - make the search
                const searchResults = await this.performTravelSearch(parameters);

                // Generate response with search results
                const response = await this.generateResponseWithResults(
                    message,
                    parameters,
                    searchResults,
                    conversationContext,
                    conversationHistory,
                    timeContext,
                );

                return {
                    type: "response_with_cards",
                    message: response.text,
                    cards: searchResults,
                    parameters: parameters,
                };
            } else {
                // Need more information - ask clarifying questions
                const response = await this.generateClarificationResponse(
                    message,
                    parameters,
                    conversationContext,
                    conversationHistory,
                    timeContext,
                );

                return {
                    type: "clarification",
                    message: response,
                    parameters: parameters,
                };
            }
>>>>>>> c8e7739e
        } catch (error) {
            console.error("AI Agent error:", error);
            return {
                type: "error",
                message:
                    "I'm sorry, I encountered an issue processing your request. Could you please try rephrasing it?",
                parameters: {},
            };
        }
    }

    async extractTravelParameters(message, conversationHistory = [], timeContext = null) {
        try {
            // Build system message with time context
            const baseIntentPrompt = this.generateIntentPrompt();
            const systemMessage = timeContext
                ? `${baseIntentPrompt}\n\n${timeContext}`
                : baseIntentPrompt;

            const completion = await this.openai.chat.completions.create({
                model: this.model,
                messages: [
                    {
                        role: "system",
                        content: systemMessage,
                    },
                    ...conversationHistory,
                    {
                        role: "user",
                        content: message,
                    },
                ],
                temperature: 0.3, // Lower temperature for more consistent parameter extraction
                max_tokens: this.maxTokens,
            });

            const response = completion.choices[0].message.content;

            // Extract JSON from markdown code blocks if present
            let jsonString = response.trim();
            if (jsonString.startsWith("```json")) {
                jsonString = jsonString.replace(/^```json\s*/, "").replace(/\s*```$/, "");
            } else if (jsonString.startsWith("```")) {
                jsonString = jsonString.replace(/^```\s*/, "").replace(/\s*```$/, "");
            }

            const parameters = JSON.parse(jsonString);

            // Ensure we have a valid intent
            if (!parameters.intent || !this.isValidIntent(parameters.intent)) {
                parameters.intent = "general_question";
            }

            return parameters;
        } catch (error) {
            console.error("Parameter extraction error:", error);
            // Simple fallback that still uses AI for intent recognition
            return await this.fallbackParameterExtraction(message);
        }
    }

    async fallbackParameterExtraction(message) {
        try {
            // Simplified AI-based fallback - just get the intent
            const completion = await this.openai.chat.completions.create({
                model: this.model,
                messages: [
                    {
                        role: "system",
                        content: `Classify this travel-related message into one of these intents:
                            - flight_search: looking for flights
                            - place_search: looking for hotels, restaurants, activities, or places
                            - general_question: general travel questions
                            
                            Respond with only the intent name.`,
                    },
                    {
                        role: "user",
                        content: message,
                    },
                ],
                temperature: 0.1,
                max_tokens: 50,
            });

            const intent = completion.choices[0].message.content.trim();
            return {
                intent: this.isValidIntent(intent) ? intent : "general_question",
            };
        } catch (error) {
            console.error("Fallback parameter extraction error:", error);
            // Ultimate fallback
            return { intent: "general_question" };
        }
    }

    isValidIntent(intent) {
        return intent && this.supportedIntents.hasOwnProperty(intent);
    }

    async handleFlightSearch(parameters, conversationContext, conversationHistory, timeContext) {
        try {
            console.log("HandleFlightSearch called with parameters:", parameters);

            // Validate parameters first
            const validation = this.validationService.validateByIntent("flight_search", parameters);
            if (!validation.isValid) {
                console.warn("Flight parameter validation failed:", validation.errors);
                // Return clarification request instead of throwing error
                const clarificationResponse = await this.generateClarificationResponse(
                    conversationContext.originalMessage || "Flight search request",
                    parameters,
                    conversationContext,
                    conversationHistory,
                    timeContext,
                );

                return {
                    type: "clarification",
                    message: clarificationResponse,
                    parameters: parameters,
                };
            }

            // Log warnings if present
            if (validation.warnings.length > 0) {
                console.warn("Flight parameter warnings:", validation.warnings);
            }

            // Map AI parameters to SerpAPI format
            const mappedParams = this.mappingService.mapToSerpAPI(parameters);
            console.log("Original AI parameters:", JSON.stringify(parameters, null, 2));
            console.log("Mapped parameters for SerpAPI:", JSON.stringify(mappedParams, null, 2));

            // Call TravelAPIModule for flight search
            const results = await travelAPI.searchFlights(mappedParams);
            console.log(`Flight search completed: ${results.length} results found`);

            // Generate response with search results
            const response = await this.generateResponseWithResults(
                conversationContext.originalMessage || "Flight search request",
                parameters,
                results,
                conversationContext,
                conversationHistory,
                timeContext,
            );

            return {
                type: "response_with_cards",
                message: response.text,
                cards: results,
                parameters: parameters,
            };
        } catch (error) {
            console.error("HandleFlightSearch error:", error);

            // Surface API errors directly to users as requested
            if (error.message && error.message.includes("SerpAPI")) {
                throw error; // Pass through SerpAPI errors unchanged
            }

            // For other errors, provide user-friendly message
            throw new Error(`I encountered an issue searching for flights: ${error.message}`);
        }
    }

    async handlePlaceSearch(parameters, conversationContext, conversationHistory, timeContext) {
        try {
            console.log("HandlePlaceSearch called with parameters:", parameters);

            // Validate parameters first
            const validation = this.validationService.validateByIntent("place_search", parameters);
            if (!validation.isValid) {
                console.warn("Place parameter validation failed:", validation.errors);
                // Return clarification request instead of throwing error
                const clarificationResponse = await this.generateClarificationResponse(
                    conversationContext.originalMessage || "Place search request",
                    parameters,
                    conversationContext,
                    conversationHistory,
                    timeContext,
                );

                return {
                    type: "clarification",
                    message: clarificationResponse,
                    parameters: parameters,
                };
            }

            // Log warnings if present
            if (validation.warnings.length > 0) {
                console.warn("Place parameter warnings:", validation.warnings);
            }

            // Future implementation for place search API calls
            console.log(
                "Place search API integration not implemented yet - returning empty results",
            );
            const results = [];

            // Generate response with search results
            const response = await this.generateResponseWithResults(
                conversationContext.originalMessage || "Place search request",
                parameters,
                results,
                conversationContext,
                conversationHistory,
                timeContext,
            );

            return {
                type: "response_with_cards",
                message: response.text,
                cards: results,
                parameters: parameters,
            };
        } catch (error) {
            console.error("HandlePlaceSearch error:", error);
            throw new Error(`I encountered an issue searching for places: ${error.message}`);
        }
    }

    async handleGeneralQuestion(
        message,
        parameters,
        conversationContext,
        conversationHistory,
        timeContext,
    ) {
        try {
            console.log("HandleGeneralQuestion called with message:", message);

            // Validate parameters first
            const validation = this.validationService.validateByIntent(
                "general_question",
                parameters,
            );
            if (!validation.isValid) {
                console.warn("General question parameter validation failed:", validation.errors);
                // For general questions, we can proceed even with validation issues
            }

            // Log warnings if present
            if (validation.warnings.length > 0) {
                console.warn("General question parameter warnings:", validation.warnings);
            }

            // Build system message with time context
            const baseSystemMessage = `You are a helpful travel assistant. Answer the user's general travel question with accurate, helpful information. 
                Use web search if needed to provide current information. Be conversational and friendly.
                Focus on providing practical travel advice and information.
            `;

            const systemMessage = timeContext
                ? `${baseSystemMessage}\n\n${timeContext}`
                : baseSystemMessage;

            // Use OpenAI with web search tools for general questions
            const completion = await this.openai.chat.completions.create({
                model: this.model,
                messages: [
                    {
                        role: "system",
                        content: systemMessage,
                    },
                    ...conversationHistory,
                    {
                        role: "user",
                        content: message,
                    },
                ],
                temperature: this.temperature,
                max_tokens: this.maxTokens,
            });

            const aiResponse = completion.choices[0].message.content;
            console.log("General question response generated");

            return {
                type: "response",
                message: aiResponse,
                parameters: parameters,
            };
        } catch (error) {
            console.error("HandleGeneralQuestion error:", error);
            return {
                type: "response",
                message:
                    "I'd be happy to help answer your travel question! Could you please rephrase it or provide more details?",
                parameters: parameters,
            };
        }
    }

    async routeToIntentHandler(
        intent,
        parameters,
        message,
        conversationContext,
        conversationHistory,
        timeContext,
    ) {
        try {
            console.log(`Routing to handler for intent: ${intent}`);

            switch (intent) {
                case "flight_search":
                    return await this.handleFlightSearch(
                        parameters,
                        conversationContext,
                        conversationHistory,
                        timeContext,
                    );
                case "place_search":
                    return await this.handlePlaceSearch(
                        parameters,
                        conversationContext,
                        conversationHistory,
                        timeContext,
                    );
                case "general_question":
                    return await this.handleGeneralQuestion(
                        message,
                        parameters,
                        conversationContext,
                        conversationHistory,
                        timeContext,
                    );
                default:
                    console.warn(`Unknown intent: ${intent}, defaulting to general question`);
                    return await this.handleGeneralQuestion(
                        message,
                        parameters,
                        conversationContext,
                        conversationHistory,
                        timeContext,
                    );
            }
        } catch (error) {
            console.error(`Intent handler error for ${intent}:`, error);
            throw error; // Re-throw to be handled by processUserMessage
        }
    }

    async generateResponseWithResults(
        message,
        parameters,
        searchResults,
        context,
        conversationHistory = [],
        timeContext = null,
    ) {
        try {
            // Build system message with time context
            const baseSystemMessage = `You are a helpful travel assistant. The user made a request and you found search results. 
                Generate a conversational response that:
                1. Acknowledges their request
                2. Briefly describes what you found
                3. Encourages them to look at the results cards
                4. Offers to help with next steps

                Keep it conversational and helpful. The actual search results will be displayed as cards below your message.
            `;

            const systemMessage = timeContext
                ? `${baseSystemMessage}\n\n${timeContext}`
                : baseSystemMessage;

            const completion = await this.openai.chat.completions.create({
                model: this.model,
                messages: [
                    {
                        role: "system",
                        content: systemMessage,
                    },
                    ...conversationHistory,
                    {
                        role: "user",
                        content: `User request: "${message}"
                            Parameters extracted: ${JSON.stringify(parameters)}
                            Number of results found: ${searchResults.length}

                            Generate a helpful response.
                        `,
                    },
                ],
                temperature: this.temperature,
                max_tokens: this.maxTokens,
            });

            return {
                text: completion.choices[0].message.content,
            };
        } catch (error) {
            console.error("Response generation error:", error);
            return {
                text: `I found ${searchResults.length} results for your request! Take a look at the options below and let me know if you'd like me to search for something else or help you add any of these to your itinerary.`,
            };
        }
    }

    async generateClarificationResponse(
        message,
        parameters,
        context,
        conversationHistory = [],
        timeContext = null,
    ) {
        try {
            const requiredParams = this.supportedIntents[parameters.intent]?.requiredParams || [];
            const missingParams = requiredParams.filter((param) => {
                if (param === "query" && parameters.intent === "place_search") {
                    return !parameters.destination && !parameters.query;
                }
                return !parameters[param];
            });

            // Build system message with time context
            const baseSystemMessage = `You are a helpful travel assistant. The user made a request but you need more information to help them effectively. 
                Generate a conversational response that:
                1. Acknowledges what you understood from their request
                2. Asks for the specific missing information needed
                3. Provides examples or suggestions to help them
                4. Maintains a friendly, helpful tone

                Be specific about what information you need. Focus on the missing parameters.
            `;

            const systemMessage = timeContext
                ? `${baseSystemMessage}\n\n${timeContext}`
                : baseSystemMessage;

            const completion = await this.openai.chat.completions.create({
                model: this.model,
                messages: [
                    {
                        role: "system",
                        content: systemMessage,
                    },
                    ...conversationHistory,
                    {
                        role: "user",
                        content: `User request: "${message}"
                            Intent: ${parameters.intent}
                            Parameters I extracted: ${JSON.stringify(parameters)}
                            Missing required parameters: ${missingParams.join(", ")}

                            What clarifying questions should I ask to help them better?
                        `,
                    },
                ],
                temperature: this.temperature,
                max_tokens: this.maxTokens,
            });

            return completion.choices[0].message.content;
        } catch (error) {
            console.error("Clarification generation error:", error);
            return this.getFallbackClarificationMessage(parameters.intent);
        }
    }

    getFallbackClarificationMessage(intent) {
        const intentConfig = this.supportedIntents[intent];
        if (!intentConfig) {
            return "I'd love to help you plan your trip! Could you tell me more about what you're looking for?";
        }

        const examples = intentConfig.examples.join("' or '");
        return `I'd be happy to help with ${intent.replace("_", " ")}! Could you provide more details? For example: '${examples}'`;
    }

    // Utility method to add new intents easily
    addIntent(intentName, config) {
        this.supportedIntents[intentName] = {
            description: config.description,
            requiredParams: config.requiredParams || [],
            examples: config.examples || [],
        };
    }

    // Utility method to get all supported intents
    getSupportedIntents() {
        return Object.keys(this.supportedIntents);
    }

    estimateTokenCount(text) {
        return Math.ceil(text.length / 4);
    }

    truncateContextToTokenLimit(messages, maxTokens) {
        let totalTokens = 0;
        const truncatedMessages = [];

        // Process messages in reverse order (most recent first)
        for (let i = messages.length - 1; i >= 0; i--) {
            const message = messages[i];
            const messageTokens = this.estimateTokenCount(message.content);

            if (totalTokens + messageTokens <= maxTokens) {
                totalTokens += messageTokens;
                truncatedMessages.unshift(message);
            } else {
                break;
            }
        }

        return truncatedMessages;
    }

    logContextPerformance(conversationId, retrievalTime, messageCount, tokenCount) {
        console.log(
            `Context Performance - Conversation ${conversationId}: ${retrievalTime}ms retrieval, ${messageCount} messages, ${tokenCount} tokens`,
        );
    }

    async retrieveConversationContext(conversationId, userId, dbContext) {
        const startTime = Date.now();

        if (!dbContext || !dbContext.entities || !dbContext.entities.Message) {
            console.error("Invalid dbContext provided to retrieveConversationContext.");
            return [];
        }

        try {
            // Query database for messages excluding system and error types
            const messages = await dbContext.entities.Message.findMany({
                where: {
                    conversationId: conversationId,
                    NOT: {
                        messageType: {
                            in: ["system", "error"],
                        },
                    },
                },
                orderBy: {
                    timestamp: "desc",
                },
                take: this.contextWindowSize,
            });

            // Format messages as OpenAI format
            const formattedMessages = messages.map((msg) => ({
                role: msg.sender === "user" ? "user" : "assistant",
                content: msg.content,
            }));

            // Reverse array to chronological order (oldest first)
            formattedMessages.reverse();

            // Apply token truncation
            const truncatedMessages = this.truncateContextToTokenLimit(
                formattedMessages,
                this.maxContextTokens,
            );

            // Calculate metrics
            const retrievalTime = Date.now() - startTime;
            const totalTokens = truncatedMessages.reduce(
                (sum, msg) => sum + this.estimateTokenCount(msg.content),
                0,
            );

            // Log performance
            this.logContextPerformance(
                conversationId,
                retrievalTime,
                truncatedMessages.length,
                totalTokens,
            );

            return truncatedMessages;
        } catch (error) {
            console.error("Context retrieval error:", error);
            return [];
        }
    }
}<|MERGE_RESOLUTION|>--- conflicted
+++ resolved
@@ -144,7 +144,7 @@
                 parameters.intent = "general_question";
             }
 
-<<<<<<< HEAD
+
             // Store original message in conversation context for handlers
             conversationContext.originalMessage = message;
 
@@ -157,45 +157,6 @@
                 conversationHistory,
                 timeContext,
             );
-=======
-            // Determine if we have enough information to make a search
-            if (this.hasCompleteSearchParameters(parameters)) {
-                // We have enough info - make the search
-                const searchResults = await this.performTravelSearch(parameters);
-
-                // Generate response with search results
-                const response = await this.generateResponseWithResults(
-                    message,
-                    parameters,
-                    searchResults,
-                    conversationContext,
-                    conversationHistory,
-                    timeContext,
-                );
-
-                return {
-                    type: "response_with_cards",
-                    message: response.text,
-                    cards: searchResults,
-                    parameters: parameters,
-                };
-            } else {
-                // Need more information - ask clarifying questions
-                const response = await this.generateClarificationResponse(
-                    message,
-                    parameters,
-                    conversationContext,
-                    conversationHistory,
-                    timeContext,
-                );
-
-                return {
-                    type: "clarification",
-                    message: response,
-                    parameters: parameters,
-                };
-            }
->>>>>>> c8e7739e
         } catch (error) {
             console.error("AI Agent error:", error);
             return {
